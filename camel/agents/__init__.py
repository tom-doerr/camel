--- conflicted
+++ resolved
@@ -15,7 +15,8 @@
 from .chat_agent import ChatAgent
 from .critic_agent import CriticAgent
 from .embodied_agent import EmbodiedAgent
-from .role_assignment_agent import RoleAssignmentAgent
+from .insight_agent import InsightAgent
+from .multi_agent import MultiAgent
 from .task_agent import (
     TaskCreationAgent,
     TaskPlannerAgent,
@@ -24,13 +25,6 @@
 )
 from .tool_agents.base import BaseToolAgent
 from .tool_agents.hugging_face_tool_agent import HuggingFaceToolAgent
-<<<<<<< HEAD
-from .deductive_reasoner_agent import DeductiveReasonerAgent
-from .embodied_agent import EmbodiedAgent
-from .insight_agent import InsightAgent
-from .multi_agent import MultiAgent
-=======
->>>>>>> b924c99a
 
 __all__ = [
     'BaseAgent',
