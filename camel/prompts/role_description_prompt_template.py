# =========== Copyright 2023 @ CAMEL-AI.org. All Rights Reserved. ===========
# Licensed under the Apache License, Version 2.0 (the “License”);
# you may not use this file except in compliance with the License.
# You may obtain a copy of the License at
#
#     http://www.apache.org/licenses/LICENSE-2.0
#
# Unless required by applicable law or agreed to in writing, software
# distributed under the License is distributed on an “AS IS” BASIS,
# WITHOUT WARRANTIES OR CONDITIONS OF ANY KIND, either express or implied.
# See the License for the specific language governing permissions and
# limitations under the License.
# =========== Copyright 2023 @ CAMEL-AI.org. All Rights Reserved. ===========
from typing import Any

from camel.prompts import AISocietyPromptTemplateDict, TextPrompt
from camel.typing import RoleType


# flake8: noqa :E501
class RoleDescriptionPromptTemplateDict(AISocietyPromptTemplateDict):
    r"""A dictionary containing :obj:`TextPrompt` used in the `role description`
    task.

    Attributes:
        ROLE_DESCRIPTION_PROMPT (TextPrompt): A default prompt to
            describe the role descriptions.
        ASSISTANT_PROMPT (TextPrompt): A system prompt for the AI assistant
            that outlines the rules of the conversation and provides
            instructions for completing tasks.
        USER_PROMPT (TextPrompt): A system prompt for the AI user that
            outlines the rules of the conversation and provides instructions
            for giving instructions to the AI assistant.
    """
<<<<<<< HEAD
    ROLE_DESCRIPTION_PROMPT = TextPrompt("""===== ROLES WITH DESCRIPTION =====
{user_role} and {assistant_role} are collaborating to complete a task: {task}.
{user_role}'s competencies, characteristics, duties and workflows to complete the task: {user_description}
{assistant_role}'s competencies, characteristics, duties and workflows to complete the task: {assistant_description}
=======
    DEFAULT_ROLE_DESCRIPTION_PROMPT = TextPrompt(
        """===== ROLES WITH DESCRIPTION =====
{user_role} and {assistant_role} are collaborating to complete a task: {task}.
Competencies, characteristics, duties, and workflows of {user_role} for the task: {user_description}.
Competencies, characteristics, duties, and workflows of {assistant_role} for the task: {assistant_description}.
>>>>>>> b760a7df
""")

    ASSISTANT_PROMPT = TextPrompt(ROLE_DESCRIPTION_PROMPT +
                                  AISocietyPromptTemplateDict.ASSISTANT_PROMPT)

    USER_PROMPT = TextPrompt(ROLE_DESCRIPTION_PROMPT +
                             AISocietyPromptTemplateDict.USER_PROMPT)

    def __init__(self, *args: Any, **kwargs: Any) -> None:
        super().__init__(*args, **kwargs)
        self.update({
            "role_description": self.ROLE_DESCRIPTION_PROMPT,
            RoleType.ASSISTANT: self.ASSISTANT_PROMPT,
            RoleType.USER: self.USER_PROMPT,
        })<|MERGE_RESOLUTION|>--- conflicted
+++ resolved
@@ -32,18 +32,10 @@
             outlines the rules of the conversation and provides instructions
             for giving instructions to the AI assistant.
     """
-<<<<<<< HEAD
     ROLE_DESCRIPTION_PROMPT = TextPrompt("""===== ROLES WITH DESCRIPTION =====
 {user_role} and {assistant_role} are collaborating to complete a task: {task}.
-{user_role}'s competencies, characteristics, duties and workflows to complete the task: {user_description}
+Competencies, characteristics, duties and workflows of {user_role} to complete the task: {user_description}
 {assistant_role}'s competencies, characteristics, duties and workflows to complete the task: {assistant_description}
-=======
-    DEFAULT_ROLE_DESCRIPTION_PROMPT = TextPrompt(
-        """===== ROLES WITH DESCRIPTION =====
-{user_role} and {assistant_role} are collaborating to complete a task: {task}.
-Competencies, characteristics, duties, and workflows of {user_role} for the task: {user_description}.
-Competencies, characteristics, duties, and workflows of {assistant_role} for the task: {assistant_description}.
->>>>>>> b760a7df
 """)
 
     ASSISTANT_PROMPT = TextPrompt(ROLE_DESCRIPTION_PROMPT +
