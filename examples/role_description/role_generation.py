--- conflicted
+++ resolved
@@ -11,37 +11,30 @@
 # See the License for the specific language governing permissions and
 # limitations under the License.
 # =========== Copyright 2023 @ CAMEL-AI.org. All Rights Reserved. ===========
-import json
 
 from colorama import Fore
 
-from camel.agents.multi_agent import MultiAgent
+from camel.agents import MultiAgent
 from camel.configs import ChatGPTConfig
 
 
 def main(model_type=None, num_roles=3, role_names=None) -> None:
     if role_names is not None and len(role_names) != num_roles:
-        raise ValueError(f"Length of role_names ({len(role_names)}) "
-                         f"does not equal to num_roles ({num_roles}).")
+        raise ValueError(
+            f"Length of role_names ({len(role_names)}) "
+            f"does not equal to num_roles ({num_roles})."
+        )
 
     task_prompt = "Develop a trading bot for the stock market."
 
     model_config_description = ChatGPTConfig()
-<<<<<<< HEAD
-    role_description_agent = MultiAgent(model_type=model_type,
-                                        model_config=model_config_description)
-
-    role_description_dict = role_description_agent.run_role_with_description(
-        task_prompt=task_prompt, num_roles=num_roles)
-=======
-    role_description_agent = RoleAssignmentAgent(
+    role_description_agent = MultiAgent(
         model_type=model_type, model_config=model_config_description
     )
 
     role_description_dict = role_description_agent.run(
         task_prompt=task_prompt, num_roles=num_roles
     )
->>>>>>> b924c99a
 
     if len(role_description_dict) != num_roles:
         raise ValueError(
@@ -50,17 +43,12 @@
         )
 
     print(Fore.YELLOW + f"Original task prompt:\n{task_prompt}\n")
-<<<<<<< HEAD
-    print(Fore.BLUE + "The roles generated with description:\n"
-          f"{json.dumps(role_description_dict, indent=4)}")
-=======
     print(Fore.GREEN + f"List of {num_roles} roles with description:")
     for role_name in role_description_dict.keys():
         print(
             Fore.BLUE + f"{role_name}:\n"
             f"{role_description_dict[role_name]}\n"
         )
->>>>>>> b924c99a
 
 
 if __name__ == "__main__":
